--- conflicted
+++ resolved
@@ -181,16 +181,9 @@
         required=True,
         help="Target endpoint to send functions to",
     )
-<<<<<<< HEAD
-    parser.add_argument("-c", "--count", default="10", help="Number of tasks to launch")
     parser.add_argument(
         "-b", "--batch", action="store_true", help="Enable batch or not"
     )
-    parser.add_argument(
-        "-d", "--debug", action="store_true", help="Count of apps to launch"
-    )
-=======
->>>>>>> 325b5524
     args = parser.parse_args()
 
     fx = FuncXExecutor(
@@ -204,10 +197,5 @@
     print(f"Complete in {time.time() - start}")
 
     start = time.time()
-    print(f"Running a test with a for loop of {args.count} tasks")
-<<<<<<< HEAD
-    test_loop(fx, args.endpoint_id, count=int(args.count))
-    print(f"Complete in {time.time() - start}")
-=======
     test_loop(fx, args.endpoint_id)
->>>>>>> 325b5524
+    print(f"Complete in {time.time() - start}")