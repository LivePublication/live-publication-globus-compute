--- conflicted
+++ resolved
@@ -76,7 +76,11 @@
 
 .. literalinclude:: configs/theta.py
 
-<<<<<<< HEAD
+The following configuration is an example to use singularity container on Theta.
+
+.. literalinclude:: configs/theta_singularity.py
+
+
 Cooley (ALCF)
 ^^^^^^^^^^^^
 
@@ -87,12 +91,7 @@
 using the `CobaltProvider`. This configuration assumes that the script is being executed on the login nodes of Cooley.
 
 .. literalinclude:: configs/cooley.py
-=======
-The following configuration is an example to use singularity container on Theta.
 
-.. literalinclude:: configs/theta_singularity.py
-
->>>>>>> cd64cb62
 
 Cori (NERSC)
 ^^^^^^^^^^^^
