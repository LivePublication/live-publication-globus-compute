--- conflicted
+++ resolved
@@ -31,7 +31,7 @@
                 are not provided.
         Keyword arguments are the same as for BaseClient.
         """
-        if force_login or not fx_authorizer or not search_client:
+        if force_login or not fx_authorizer:
             fx_scope = "https://auth.globus.org/scopes/facd7ccc-c5f4-42aa-916b-a0e270e2c2a9/all"
             auth_res = login(services=[fx_scope], 
                              app_name="funcX_Client",
@@ -65,9 +65,6 @@
         r = self.get("{task_id}/status".format(task_id=task_id))
         return r.text
 
-<<<<<<< HEAD
-    def run(self, inputs, endpoint, func_id, asynchronous=False, input_type='json'):
-=======
     def get_local_endpoint(self):
         """Get the local endpoint if it exists.
 
@@ -79,8 +76,8 @@
         endpoint_uuid = lookup_option("endpoint_uuid")
         return endpoint_uuid
 
-    def run(self, inputs, endpoint, func_id, is_async=False, input_type='json'):
->>>>>>> a74ffa59
+    def run(self, inputs, endpoint, func_id, asynchronous=False, input_type='json'):
+
         """Initiate an invocation
 
         Parameters
@@ -129,31 +126,19 @@
     def register_endpoint(self, name, endpoint_uuid, description=None):
         """Register an endpoint with the funcX service.
 
-<<<<<<< HEAD
         Parameters
         ----------
         name : str
             Name of the endpoint
+        endpoint_uuid : str
+                The uuid of the endpoint
         description : str
             Description of the endpoint
 
         Returns
         -------
         int
-            The port to connect to
-=======
-        Args:
-            name : str
-                name of the endpoint
-            endpoint_uuid : str
-                The uuid of the endpoint
-            description : str
-                The describion of the endpoint
-
-        Returns:
-            str
-                The uuid of the endpoint
->>>>>>> a74ffa59
+            The uuid of the endpoint
         """
         registration_path = 'register_endpoint'
 
