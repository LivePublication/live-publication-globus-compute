--- conflicted
+++ resolved
@@ -566,18 +566,11 @@
         global logger
         # TODO Update logger to use the RotatingFileHandler in the funcx.utils.loggers.set_file_logger
         logger = set_file_logger('{}/{}/manager.log'.format(args.logdir, args.uid),
-<<<<<<< HEAD
                                  name='funcx_manager',
                                  level=logging.DEBUG if args.debug is True else logging.INFO,
-                                 # max_bytes=float(args.log_max_bytes),
-                                 # backup_count=int(args.log_backup_count))
+                                 max_bytes=float(args.log_max_bytes), # TODO: Test if this still works on forwarder_rearch_1
+                                 backup_count=int(args.log_backup_count)) # TODO: Test if this still works on forwarder_rearch_1
                                  )
-=======
-                                 name='funcx_endpoint',
-                                 level=logging.DEBUG if args.debug is True else logging.INFO,
-                                 max_bytes=float(args.log_max_bytes),
-                                 backup_count=int(args.log_backup_count))
->>>>>>> d8872956
 
         logger.info("Python version: {}".format(sys.version))
         logger.info("Debug logging: {}".format(args.debug))
